--- conflicted
+++ resolved
@@ -1,9 +1,5 @@
 from importlib.metadata import PackageNotFoundError, version
 
-<<<<<<< HEAD
-from .foreground import BandpowerForeground, Foreground, EEForeground, TEForeground, TTForeground, TTEEForeground, TTTEForeground, TEEEForeground, Foreground_SPT, Foreground_plik
-from .mflike import TT, TE, EE, TTEE, TTTE, TEEE, TTTEEE
-=======
 from .foreground import (
     BandpowerForeground,
     EEForeground,
@@ -15,7 +11,6 @@
     TTTEForeground,
 )
 from .mflike import EE, TE, TEEE, TT, TTEE, TTTE, TTTEEE
->>>>>>> 4673ec61
 
 try:
     __version__ = version("mflike")
