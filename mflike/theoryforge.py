--- conflicted
+++ resolved
@@ -503,14 +503,6 @@
         self.tsz = fgc.FactorizedCrossSpectrum(fgf.ThermalSZ(), fgp.PowerLawRescaledTemplate(tsz_file))
         self.cibc = fgc.FactorizedCrossSpectrum(fgf.CIB(), fgp.PowerSpectrumFromFile(cibc_file))
         self.dust = fgc.FactorizedCrossSpectrum(fgf.ModifiedBlackBody(), fgp.PowerLaw())
-<<<<<<< HEAD
-        self.tSZ_and_CIB = fgc.SZxCIB_Choi2020()
-        self.radioTE = fgc.FactorizedCrossSpectrumTE(fgf.PowerLaw(), fgf.PowerLaw(), fgp.PowerLaw())
-        self.dustTE = fgc.FactorizedCrossSpectrumTE(
-            fgf.ModifiedBlackBody(), fgf.ModifiedBlackBody(), fgp.PowerLaw()
-        )
-=======
-
         tsz_cib_sed = fgf.Join(fgf.ThermalSZ(), fgf.CIB())
         tsz_cib_power_spectra = [
             fgp.PowerLawRescaledTemplate(tsz_file),
@@ -520,8 +512,12 @@
         tsz_cib_cl = fgp.PowerSpectraAndCovariance(*tsz_cib_power_spectra)
 
         self.tSZ_and_CIB = fgc.CorrelatedFactorizedCrossSpectrum(tsz_cib_sed, tsz_cib_cl)
->>>>>>> f37600fe
-
+        self.radioTE = fgc.FactorizedCrossSpectrumTE(fgf.PowerLaw(), fgf.PowerLaw(), fgp.PowerLaw())
+        self.dustTE = fgc.FactorizedCrossSpectrumTE(
+            fgf.ModifiedBlackBody(), fgf.ModifiedBlackBody(), fgp.PowerLaw()
+        )
+
+        
         components = self.foregrounds["components"]
         self.fg_component_list = {s: components[s] for s in self.requested_cls}
 
@@ -572,13 +568,8 @@
             {"ell": ell_clp, "ell_0": ell_0clp, "alpha": fg_params["alpha_s"]},
         )
         model["tt", "tSZ"] = fg_params["a_tSZ"] * self.tsz(
-<<<<<<< HEAD
             {"nu": self.bandint_freqs_T, "nu_0": nu_0},
-            {"ell": ell, "ell_0": ell_0},
-=======
-            {"nu": self.bandint_freqs, "nu_0": nu_0},
             {"ell": ell, "ell_0": ell_0, "alpha": fg_params["alpha_tSZ"]},
->>>>>>> f37600fe
         )
         model["tt", "cibc"] = fg_params["a_c"] * self.cibc(
             {
