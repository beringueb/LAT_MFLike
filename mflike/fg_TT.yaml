a_tSZ:
  prior:
    min: 1.5
    max: 5
  proposal: 0.05
  latex: a_\mathrm{tSZ}
a_kSZ:
  prior:
    min: 0.0
    max: 10
  proposal: 0.1
  latex: a_\mathrm{kSZ}
a_p:
  prior:
    min: 2
    max: 12
  proposal: 0.075
  latex: a_p
beta_p:
  prior:
    min: 1
    max: 4.0
  proposal: 0.03
  latex: \beta_p
a_c:
  prior:
    min: 0
    max: 10
  proposal: 0.12
  latex: a_c
beta_c:
  prior:
    min: 1.
    max: 4.0
  proposal: 0.03
  latex: \beta_c
a_s:
  prior:
    min: 1.
    max: 7
  proposal: 0.01
  latex: a_s
a_gtt:
  prior:
    min: 0.0
    max: 10
  proposal: 0.14
  latex: a_\mathrm{dust}^\mathrm{TT}
<<<<<<< HEAD
xi_yc:
  # drop: True
=======
xi:
>>>>>>> 4673ec61
  prior:
    min: 0
    max: 0.2
  proposal: 0.05
<<<<<<< HEAD
  latex: \xi_\mathrm{tSZ\times CIB}
=======
  latex: \xi
alpha_tSZ:
  prior:
    min: -5.0
    max: 5.0
  proposal: 0.1
  latex: \alpha_\mathrm{tSZ}


>>>>>>> 4673ec61
T_d:
  # drop: True
  value: 9.7
  latex: T_d
alpha_dT:             #galactic dust ell slope for T
  value: -0.6
  # drop: True
  latex: \alpha_{\mathrm{dust},T}
alpha_p:              #CIB poisson ell slope
  value: 1.0
  # drop: True
<<<<<<< HEAD
  latex: \alpha_p
alpha_tSZ:             #tSZ ell slope
  value: 0.0
  # drop: True
  latex: \alpha_{\rm tSZ}
alpha_kSZ:             #kSZ ell slope
  value: 0.0
  # drop: True
  latex: \alpha_{\rm kSZ}
alpha_c:             #CIB ell slope
  value: 0.0
  # drop: True
  latex: \alpha_{\rm CIB}
xi_ys:        #tSZ x radio correlation
  # drop: True
  prior:
    min: 0
    max: 0.2
  proposal: 0.00
  latex: \xi_\mathrm{tSZ\times radio}
xi_cs:          #CIB x radio correlation
  # drop: True
  prior:
    min: 0
    max: 0.2
  proposal: 0.00
  latex: \xi_\mathrm{CIB\times tSZ}
sigma_cib:
  prior:
    min: 0
    max: 1.
  latex: \sigma_\mathrm{CIB}
sigma_radio:
  prior:
    min: 0
    max: 1.
  latex: \sigma_\mathrm{radio}
  
a_coxco:
  prior:
    min: 0
    max: 2
  latex: a_\mathrm{CO\times CO}
a_coxcib:
  prior:
    min: 0
    max: 2
  latex: a_\mathrm{CO\times CIB}
=======
  latex: \alpha_p
>>>>>>> 4673ec61
<|MERGE_RESOLUTION|>--- conflicted
+++ resolved
@@ -46,20 +46,13 @@
     max: 10
   proposal: 0.14
   latex: a_\mathrm{dust}^\mathrm{TT}
-<<<<<<< HEAD
 xi_yc:
   # drop: True
-=======
-xi:
->>>>>>> 4673ec61
   prior:
     min: 0
     max: 0.2
   proposal: 0.05
-<<<<<<< HEAD
   latex: \xi_\mathrm{tSZ\times CIB}
-=======
-  latex: \xi
 alpha_tSZ:
   prior:
     min: -5.0
@@ -68,7 +61,6 @@
   latex: \alpha_\mathrm{tSZ}
 
 
->>>>>>> 4673ec61
 T_d:
   # drop: True
   value: 9.7
@@ -80,7 +72,6 @@
 alpha_p:              #CIB poisson ell slope
   value: 1.0
   # drop: True
-<<<<<<< HEAD
   latex: \alpha_p
 alpha_tSZ:             #tSZ ell slope
   value: 0.0
@@ -128,7 +119,4 @@
   prior:
     min: 0
     max: 2
-  latex: a_\mathrm{CO\times CIB}
-=======
-  latex: \alpha_p
->>>>>>> 4673ec61
+  latex: a_\mathrm{CO\times CIB}