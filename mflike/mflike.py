--- conflicted
+++ resolved
@@ -10,10 +10,6 @@
 import numpy as np
 from cobaya.conventions import _path_install
 from cobaya.likelihoods._base_classes import _InstallableLikelihood
-<<<<<<< HEAD
-=======
-# Local
->>>>>>> 32bfba81
 from cobaya.log import LoggedError
 from cobaya.tools import are_different_params_lists
 
@@ -70,7 +66,6 @@
             "Log-likelihood value computed = {} (Χ² = {})".format(logp, -2 * logp))
         return logp
 
-<<<<<<< HEAD
     def prepare_data(self, verbose=False):
         import sacc
         data = self.data
@@ -275,72 +270,6 @@
         self.lcuts = {k.lower(): c for k, c in self.lcuts.items()}
         if 'et' in self.lcuts:
             del self.lcuts['et']
-=======
-    def _prepare_data(self):
-        self.Bbl = {}
-        self.data_vec = {s: [] for s in self.requested_cls}
-        self.spec_list = []
-
-        # Internal function to check for file existence
-        def _check_filename(fname):
-            if not os.path.exists(fname):
-                raise LoggedError(
-                    self.log, "The {} file was not found within "
-                              "{} directory.".format(os.path.basename(fname), self.data_folder))
-            return fname
-
-        # Load cross power spectra
-        for exp in self.experiments:
-            for exp1, freqs1 in exp.items():
-                for id_f1, f1 in enumerate(freqs1):
-                    for exp2, freqs2 in exp.items():
-                        for id_f2, f2 in enumerate(freqs2):
-                            if exp1 == exp2 and id_f1 > id_f2: continue
-
-                            spec = (exp1, f1, exp2, f2)
-                            spec_name = "{}_{}x{}_{}".format(*spec)
-                            file_name = "{}/Dl_{}".format(self.data_folder, spec_name)
-                            file_name += "_{:05d}.dat".format(self.sim_id) \
-                                if isinstance(self.sim_id, int) else ".dat"
-
-                            l, ps = self._read_spectra(_check_filename(file_name))
-                            for s in self.requested_cls:
-                                self.Bbl[s, spec] = np.loadtxt(
-                                    _check_filename("{}/Bbl_{}_{}.dat".format(
-                                        self.data_folder, spec_name, s.upper())))
-                                if s == "te":
-                                    self.data_vec[s] = np.append(
-                                        self.data_vec[s], (ps["te"] + ps["et"]) / 2)
-                                else:
-                                    self.data_vec[s] = np.append(self.data_vec[s], ps[s])
-                            self.spec_list += [spec]
-
-        # Read covariance matrix file
-        cov_mat = np.loadtxt(_check_filename("{}/covariance.dat".format(self.data_folder)))
-
-        # Set data given selection
-        if self.select == "tt-te-ee":
-            self.data_vec = np.concatenate([self.data_vec[s] for s in self.requested_cls])
-        else:
-            self.data_vec = self.data_vec[self.select]
-            for count, s in enumerate(self.requested_cls):
-                if self.select == s:
-                    n_bins = int(cov_mat.shape[0])
-                    cov_mat = cov_mat[count * n_bins // 3:(count + 1) * n_bins // 3,
-                                      count * n_bins // 3:(count + 1) * n_bins // 3]
-        # Store inverted covariance matrix
-        self.inv_cov = np.linalg.inv(cov_mat)
-        self.logp_const = np.log(2 * np.pi) * (-len(self.data_vec) / 2) + np.linalg.slogdet(cov_mat)[1] * (
-            -1 / 2
-        )
-
-    def _read_spectra(self, fname):
-        data = np.loadtxt(fname)
-        l = data[:, 0]
-        spectra = ["tt", "te", "tb", "et", "bt", "ee", "eb", "be", "bb"]
-        ps = {f: data[:, c + 1] for c, f in enumerate(spectra)}
-        return l, ps
->>>>>>> 32bfba81
 
     def _get_power_spectra(self, cl, **params_values):
         # Get Cl's from the theory code
@@ -361,7 +290,6 @@
         return ps_vec
 
     def _get_foreground_model(self, fg_params):
-<<<<<<< HEAD
         return get_foreground_model(fg_params=fg_params,
                                     fg_model=self.foregrounds,
                                     frequencies=self.freqs,
@@ -370,20 +298,7 @@
 
 # Standalone function to return the foregroung model given the nuisance parameters
 def get_foreground_model(fg_params, fg_model, frequencies, ell, requested_cls=["tt", "te", "ee"]):
-=======
-        all_freqs = np.concatenate([v for exp in self.experiments for k, v in exp.items()])
-        return get_foreground_model(fg_params=fg_params,
-                                    fg_model=self.foregrounds,
-                                    frequencies=all_freqs,
-                                    lmax=self.lmax,
-                                    requested_cls=self.requested_cls)
-
-# Standalone function to return the foregroung model given the nuisance parameters
-def get_foreground_model(fg_params, fg_model, frequencies, lmax, requested_cls=["tt", "te", "ee"]):
-    lmin, lmax = 2, lmax
-    l = np.arange(lmin, lmax)
-
->>>>>>> 32bfba81
+
     normalisation = fg_model["normalisation"]
     nu_0 = normalisation["nu_0"]
     ell_0 = normalisation["ell_0"]
@@ -406,7 +321,6 @@
     model = {}
     model["tt", "kSZ"] = fg_params["a_kSZ"] * ksz(
         {"nu": frequencies},
-<<<<<<< HEAD
         {"ell": ell, "ell_0": ell_0})
     model["tt", "cibp"] = fg_params["a_p"] * cibp(
         {"nu": frequencies, "nu_0": nu_0, "temp": fg_params["T_d"], "beta": fg_params["beta_p"]},
@@ -420,21 +334,6 @@
     model["tt", "cibc"] = fg_params["a_c"] * cibc(
         {"nu": frequencies, "nu_0": nu_0, "temp": fg_params["T_d"], "beta": fg_params["beta_c"]},
         {"ell": ell, "ell_0": ell_0, "alpha": 2 - fg_params["n_CIBC"]})
-=======
-        {"ell": l, "ell_0": ell_0})
-    model["tt", "cibp"] = fg_params["a_p"] * cibp(
-        {"nu": frequencies, "nu_0": nu_0, "temp": fg_params["T_d"], "beta": fg_params["beta_p"]},
-        {"ell": l, "ell_0": ell_0, "alpha": 2})
-    model["tt", "radio"] = fg_params["a_s"] * radio(
-        {"nu": frequencies, "nu_0": nu_0, "beta": -0.5 - 2},
-        {"ell": l, "ell_0": ell_0, "alpha": 2})
-    model["tt", "tSZ"] = fg_params["a_tSZ"] * tsz(
-        {"nu": frequencies, "nu_0": nu_0},
-        {"ell": l, "ell_0": ell_0})
-    model["tt", "cibc"] = fg_params["a_c"] * cibc(
-        {"nu": frequencies, "nu_0": nu_0, "temp": fg_params["T_d"], "beta": fg_params["beta_c"]},
-        {"ell": l, "ell_0": ell_0, "alpha": 2 - fg_params["n_CIBC"]})
->>>>>>> 32bfba81
 
     components = fg_model["components"]
     component_list = {s: components[s] for s in requested_cls}
@@ -442,11 +341,7 @@
     for c1, f1 in enumerate(frequencies):
         for c2, f2 in enumerate(frequencies):
             for s in requested_cls:
-<<<<<<< HEAD
                 fg_dict[s, "all", f1, f2] = np.zeros(len(ell))
-=======
-                fg_dict[s, "all", f1, f2] = np.zeros(len(l))
->>>>>>> 32bfba81
                 for comp in component_list[s]:
                     fg_dict[s, comp, f1, f2] = model[s, comp][c1, c2]
                     fg_dict[s, "all", f1, f2] += fg_dict[s, comp, f1, f2]
