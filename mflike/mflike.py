--- conflicted
+++ resolved
@@ -744,9 +744,7 @@
 class TE(_MFLike): ...
 
 
-<<<<<<< HEAD
-class EE(_MFLike):
-    ...
+class EE(_MFLike): ...
 
 
 class PlikMFLike(Likelihood):
@@ -1074,7 +1072,4 @@
     
     @property
     def input_shape(self):
-        return self.tt_lmax-1
-=======
-class EE(_MFLike): ...
->>>>>>> 4673ec61
+        return self.tt_lmax-1